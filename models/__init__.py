--- conflicted
+++ resolved
@@ -16,12 +16,9 @@
 from .gfm_swin import SwinTransformer as GFM_SwinTransformer
 from .gfm_swin import adapt_gfm_pretrained
 from .satlasnet import Model as SATLASNet
-<<<<<<< HEAD
-from . import utils
-=======
 from .satlasnet import Weights as SATLASNetWeights
 
->>>>>>> 9002b390
+from . import utils
 
 spectral_gpt_vit_base = vit_spectral_gpt
 prithvi_vit_base = MaskedAutoencoderViT
